# Created by https://www.toptal.com/developers/gitignore/api/python
# Edit at https://www.toptal.com/developers/gitignore?templates=python

### Python ###
# Byte-compiled / optimized / DLL files
__pycache__/
*.py[cod]
*$py.class

# C extensions
*.so

# Distribution / packaging
.Python
build/
develop-eggs/
dist/
downloads/
eggs/
.eggs/
lib/
lib64/
parts/
sdist/
var/
wheels/
share/python-wheels/
*.egg-info/
.installed.cfg
*.egg
MANIFEST

# PyInstaller
#  Usually these files are written by a python script from a template
#  before PyInstaller builds the exe, so as to inject date/other infos into it.
*.manifest
*.spec

# Installer logs
pip-log.txt
pip-delete-this-directory.txt

# Unit test / coverage reports
htmlcov/
.tox/
.nox/
.coverage
.coverage.*
.cache
nosetests.xml
coverage.xml
*.cover
*.py,cover
.hypothesis/
.pytest_cache/
cover/

# Translations
*.mo
*.pot

# Django stuff:
*.log
local_settings.py
db.sqlite3
db.sqlite3-journal

# Flask stuff:
instance/
.webassets-cache

# Scrapy stuff:
.scrapy

# Sphinx documentation
docs/_build/

# PyBuilder
.pybuilder/
target/

# Jupyter Notebook
.ipynb_checkpoints

# IPython
profile_default/
ipython_config.py

# pyenv
#   For a library or package, you might want to ignore these files since the code is
#   intended to run in multiple environments; otherwise, check them in:
# .python-version

# pipenv
#   According to pypa/pipenv#598, it is recommended to include Pipfile.lock in version control.
#   However, in case of collaboration, if having platform-specific dependencies or dependencies
#   having no cross-platform support, pipenv may install dependencies that don't work, or not
#   install all needed dependencies.
#Pipfile.lock

# poetry
#   Similar to Pipfile.lock, it is generally recommended to include poetry.lock in version control.
#   This is especially recommended for binary packages to ensure reproducibility, and is more
#   commonly ignored for libraries.
#   https://python-poetry.org/docs/basic-usage/#commit-your-poetrylock-file-to-version-control
#poetry.lock

# pdm
#   Similar to Pipfile.lock, it is generally recommended to include pdm.lock in version control.
#pdm.lock
#   pdm stores project-wide configurations in .pdm.toml, but it is recommended to not include it
#   in version control.
#   https://pdm.fming.dev/#use-with-ide
.pdm.toml

# PEP 582; used by e.g. github.com/David-OConnor/pyflow and github.com/pdm-project/pdm
__pypackages__/

# Celery stuff
celerybeat-schedule
celerybeat.pid

# SageMath parsed files
*.sage.py

# Environments
.env
.venv
env/
venv/
ENV/
env.bak/
venv.bak/

# Spyder project settings
.spyderproject
.spyproject

# Rope project settings
.ropeproject

# mkdocs documentation
/site

# mypy
.mypy_cache/
.dmypy.json
dmypy.json

# Pyre type checker
.pyre/

# pytype static type analyzer
.pytype/

# Cython debug symbols
cython_debug/

# PyCharm
#  JetBrains specific template is maintained in a separate JetBrains.gitignore that can
#  be found at https://github.com/github/gitignore/blob/main/Global/JetBrains.gitignore
#  and can be added to the global gitignore or merged into this file.  For a more nuclear
#  option (not recommended) you can uncomment the following to ignore the entire idea folder.
#.idea/

### Python Patch ###
# Poetry local configuration file - https://python-poetry.org/docs/configuration/#local-configuration
poetry.toml

# ruff
.ruff_cache/

# LSP config files
pyrightconfig.json

# End of https://www.toptal.com/developers/gitignore/api/python

.vscode/
.threestudio_cache/
outputs/

# pretrained model weights
*.ckpt
<<<<<<< HEAD
*.pt
wandb/

# dataset
dataset/
=======

# wandb
wandb/
>>>>>>> 1989688e
<|MERGE_RESOLUTION|>--- conflicted
+++ resolved
@@ -181,14 +181,10 @@
 
 # pretrained model weights
 *.ckpt
-<<<<<<< HEAD
 *.pt
+
+# wandb
 wandb/
 
 # dataset
-dataset/
-=======
-
-# wandb
-wandb/
->>>>>>> 1989688e
+dataset/