--- conflicted
+++ resolved
@@ -81,7 +81,6 @@
     from threestudio.utils.config import ExperimentConfig, load_config
     from threestudio.utils.misc import get_rank
     from threestudio.utils.typing import Optional
-    from threestudio.utils.misc import get_rank
 
     logger = logging.getLogger("pytorch_lightning")
     if args.verbose:
@@ -99,12 +98,8 @@
     cfg: ExperimentConfig
     cfg = load_config(args.config, cli_args=extras, n_gpus=n_gpus)
 
-<<<<<<< HEAD
-    seed_everything(cfg.seed, workers=True) # using same seed to init model weights
-=======
     # set a different seed for each device
     pl.seed_everything(cfg.seed + get_rank(), workers=True)
->>>>>>> 71917cb5
 
     dm = threestudio.find(cfg.data_type)(cfg.data)
     system: BaseSystem = threestudio.find(cfg.system_type)(
@@ -112,8 +107,6 @@
     )
     system.set_save_dir(os.path.join(cfg.trial_dir, "save"))
 
-    seed_everything(cfg.seed + get_rank(), workers=True) # using different seed now for loading different data
-    
     if args.gradio:
         fh = logging.FileHandler(os.path.join(cfg.trial_dir, "logs"))
         fh.setLevel(logging.INFO)
