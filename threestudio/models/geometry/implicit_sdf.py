import os
from dataclasses import dataclass, field

import numpy as np
import torch
import torch.nn as nn
import torch.nn.functional as F

import threestudio
from threestudio.models.geometry.base import BaseImplicitGeometry, contract_to_unisphere
from threestudio.models.mesh import Mesh
from threestudio.models.networks import get_encoding, get_mlp
from threestudio.utils.misc import get_rank
from threestudio.utils.typing import *

import pytorch_volumetric as pv

@threestudio.register("implicit-sdf")
class ImplicitSDF(BaseImplicitGeometry):
    @dataclass
    class Config(BaseImplicitGeometry.Config):
        n_input_dims: int = 3
        n_feature_dims: int = 3
        pos_encoding_config: dict = field(
            default_factory=lambda: {
                "otype": "HashGrid",
                "n_levels": 16,
                "n_features_per_level": 2,
                "log2_hashmap_size": 19,
                "base_resolution": 16,
                "per_level_scale": 1.447269237440378,
            }
        )
        mlp_network_config: dict = field(
            default_factory=lambda: {
                "otype": "VanillaMLP",
                "activation": "ReLU",
                "output_activation": "none",
                "n_neurons": 64,
                "n_hidden_layers": 1,
            }
        )
        normal_type: Optional[
            str
        ] = "finite_difference"  # in ['pred', 'finite_difference']
        finite_difference_normal_eps: float = 0.01
        shape_init: Optional[str] = None
        shape_init_params: Optional[Any] = None
        shape_init_mesh_up: str = "+z"
        shape_init_mesh_front: str = "+x"
        force_shape_init: bool = False
        sdf_bias: Union[float, str] = 0.0
        sdf_bias_params: Optional[Any] = None

        # no need to removal outlier for SDF
        isosurface_remove_outliers: bool = False
        smpl_model_dir: str = "/home/penghy/diffusion/avatars/models"
        smpl_out_dir: str = "smpl.obj"

    cfg: Config

    def configure(self) -> None:
        super().configure()
        self.encoding = get_encoding(
            self.cfg.n_input_dims, self.cfg.pos_encoding_config
        )
        self.sdf_network = get_mlp(
            self.encoding.n_output_dims, 1, self.cfg.mlp_network_config
        )

        if self.cfg.n_feature_dims > 0:
            self.feature_network = get_mlp(
                self.encoding.n_output_dims,
                self.cfg.n_feature_dims,
                self.cfg.mlp_network_config,
            )

        if self.cfg.normal_type == "pred":
            self.normal_network = get_mlp(
                self.encoding.n_output_dims, 3, self.cfg.mlp_network_config
            )
        if self.cfg.isosurface_deformable_grid:
            assert (
                self.cfg.isosurface_method == "mt"
            ), "isosurface_deformable_grid only works with mt"
            self.deformation_network = get_mlp(
                self.encoding.n_output_dims, 3, self.cfg.mlp_network_config
            )
        if self.cfg.sdf_bias == "smpl":
            save_smpl_to_obj(self.cfg.smpl_model_dir, out_dir=self.cfg.smpl_out_dir, bbox=self.bbox)
            obj = pv.MeshObjectFactory(self.cfg.smpl_out_dir)
            self.sdf = pv.MeshSDF(obj)

    def initialize_shape(self) -> None:
        if self.cfg.shape_init is None and not self.cfg.force_shape_init:
            return

        # do not initialize shape if weights are provided
        if self.cfg.weights is not None and not self.cfg.force_shape_init:
            return

        if self.cfg.sdf_bias != 0.0:
            threestudio.warn(
                "shape_init and sdf_bias are both specified, which may lead to unexpected results."
            )

        get_gt_sdf: Callable[[Float[Tensor, "N 3"]], Float[Tensor, "N 1"]]
        assert isinstance(self.cfg.shape_init, str)
        if self.cfg.shape_init == "ellipsoid":
            assert (
                isinstance(self.cfg.shape_init_params, Sized)
                and len(self.cfg.shape_init_params) == 3
            )
            size = torch.as_tensor(self.cfg.shape_init_params).to(self.device)

            def func(points_rand: Float[Tensor, "N 3"]) -> Float[Tensor, "N 1"]:
                return ((points_rand / size) ** 2).sum(
                    dim=-1, keepdim=True
                ).sqrt() - 1.0  # pseudo signed distance of an ellipsoid

            get_gt_sdf = func
        elif self.cfg.shape_init == "sphere":
            assert isinstance(self.cfg.shape_init_params, float)
            radius = self.cfg.shape_init_params

            def func(points_rand: Float[Tensor, "N 3"]) -> Float[Tensor, "N 1"]:
                return (points_rand**2).sum(dim=-1, keepdim=True).sqrt() - radius

            get_gt_sdf = func
        elif self.cfg.shape_init.startswith("mesh:"):
            assert isinstance(self.cfg.shape_init_params, float)
            mesh_path = self.cfg.shape_init[5:]
            if not os.path.exists(mesh_path):
                raise ValueError(f"Mesh file {mesh_path} does not exist.")

            import trimesh

            mesh = trimesh.load(mesh_path)

            # move to center
            centroid = mesh.vertices.mean(0)
            mesh.vertices = mesh.vertices - centroid

            # align to up-z and front-x
            dirs = ["+x", "+y", "+z", "-x", "-y", "-z"]
            dir2vec = {
                "+x": np.array([1, 0, 0]),
                "+y": np.array([0, 1, 0]),
                "+z": np.array([0, 0, 1]),
                "-x": np.array([-1, 0, 0]),
                "-y": np.array([0, -1, 0]),
                "-z": np.array([0, 0, -1]),
            }
            if (
                self.cfg.shape_init_mesh_up not in dirs
                or self.cfg.shape_init_mesh_front not in dirs
            ):
                raise ValueError(
                    f"shape_init_mesh_up and shape_init_mesh_front must be one of {dirs}."
                )
            if self.cfg.shape_init_mesh_up[1] == self.cfg.shape_init_mesh_front[1]:
                raise ValueError(
                    "shape_init_mesh_up and shape_init_mesh_front must be orthogonal."
                )
            z_, x_ = (
                dir2vec[self.cfg.shape_init_mesh_up],
                dir2vec[self.cfg.shape_init_mesh_front],
            )
            y_ = np.cross(z_, x_)
            std2mesh = np.stack([x_, y_, z_], axis=0).T
            mesh2std = np.linalg.inv(std2mesh)

            # scaling
            scale = np.abs(mesh.vertices).max()
            mesh.vertices = mesh.vertices / scale * self.cfg.shape_init_params
            mesh.vertices = np.dot(mesh2std, mesh.vertices.T).T

            from pysdf import SDF

            sdf = SDF(mesh.vertices, mesh.faces)

            def func(points_rand: Float[Tensor, "N 3"]) -> Float[Tensor, "N 1"]:
                # add a negative signed here
                # as in pysdf the inside of the shape has positive signed distance
                return torch.from_numpy(-sdf(points_rand.cpu().numpy())).to(
                    points_rand
                )[..., None]

            get_gt_sdf = func

        else:
            raise ValueError(
                f"Unknown shape initialization type: {self.cfg.shape_init}"
            )

        # Initialize SDF to a given shape when no weights are provided or force_shape_init is True
        optim = torch.optim.Adam(self.parameters(), lr=1e-3)
        from tqdm import tqdm

        for _ in tqdm(
            range(1000),
            desc=f"Initializing SDF to a(n) {self.cfg.shape_init}:",
            disable=get_rank() != 0,
        ):
            points_rand = (
                torch.rand((10000, 3), dtype=torch.float32).to(self.device) * 2.0 - 1.0
            )
<<<<<<< HEAD
            if self.cfg.shape_init == "ellipsoid":
                assert (
                    isinstance(self.cfg.shape_init_params, Sized)
                    and len(self.cfg.shape_init_params) == 3
                )
                size = torch.as_tensor(self.cfg.shape_init_params).to(points_rand)
                sdf_gt = ((points_rand / size) ** 2).sum(
                    dim=-1, keepdim=True
                ).sqrt() - 1.0  # pseudo signed distance of an ellipsoid
            elif self.cfg.shape_init == "sphere":
                assert isinstance(self.cfg.shape_init_params, float)
                radius = self.cfg.shape_init_params
                sdf_gt = (points_rand**2).sum(dim=-1, keepdim=True).sqrt() - radius
            elif self.cfg.shape_init == "smpl":
                with torch.no_grad():
                    sdf_gt, sdf_grad = self.sdf(points_rand)
            elif self.cfg.shape_init == "mesh":
                raise NotImplementedError
            else:
                raise ValueError(
                    f"Unknown shape initialization type: {self.cfg.shape_init}"
                )
=======
            sdf_gt = get_gt_sdf(points_rand)
>>>>>>> 01fbfde6
            sdf_pred = self.forward_sdf(points_rand)
            loss = F.mse_loss(sdf_pred, sdf_gt)
            optim.zero_grad()
            loss.backward()
            optim.step()

    def get_shifted_sdf(
        self, points: Float[Tensor, "*N Di"], sdf: Float[Tensor, "*N 1"]
    ) -> Float[Tensor, "*N 1"]:
        sdf_bias: Union[float, Float[Tensor, "*N 1"]]
        if self.cfg.sdf_bias == "ellipsoid":
            assert (
                isinstance(self.cfg.sdf_bias_params, Sized)
                and len(self.cfg.sdf_bias_params) == 3
            )
            size = torch.as_tensor(self.cfg.sdf_bias_params).to(points)
            sdf_bias = ((points / size) ** 2).sum(
                dim=-1, keepdim=True
            ).sqrt() - 1.0  # pseudo signed distance of an ellipsoid
        elif self.cfg.sdf_bias == "sphere":
            assert isinstance(self.cfg.sdf_bias_params, float)
            radius = self.cfg.sdf_bias_params
            sdf_bias = (points**2).sum(dim=-1, keepdim=True).sqrt() - radius
        elif self.cfg.sdf_bias == "smpl":
            with torch.no_grad():
                sdf_bias, _ = self.sdf(points)
        elif isinstance(self.cfg.sdf_bias, float):
            sdf_bias = self.cfg.sdf_bias
        else:
            raise ValueError(f"Unknown sdf bias {self.cfg.sdf_bias}")
        return sdf + sdf_bias

    def forward(
        self, points: Float[Tensor, "*N Di"], output_normal: bool = False
    ) -> Dict[str, Float[Tensor, "..."]]:
        points_unscaled = points  # points in the original scale
        points = contract_to_unisphere(
            points, self.bbox, self.unbounded
        )  # points normalized to (0, 1)

        enc = self.encoding(points.view(-1, self.cfg.n_input_dims))
        sdf = self.sdf_network(enc).view(*points.shape[:-1], 1)
        sdf = self.get_shifted_sdf(points_unscaled, sdf)
        output = {"sdf": sdf}

        if self.cfg.n_feature_dims > 0:
            features = self.feature_network(enc).view(
                *points.shape[:-1], self.cfg.n_feature_dims
            )
            output.update({"features": features})

        if output_normal:
            if self.cfg.normal_type == "finite_difference":
                eps = self.cfg.finite_difference_normal_eps
                offsets: Float[Tensor, "6 3"] = torch.as_tensor(
                    [
                        [eps, 0.0, 0.0],
                        [-eps, 0.0, 0.0],
                        [0.0, eps, 0.0],
                        [0.0, -eps, 0.0],
                        [0.0, 0.0, eps],
                        [0.0, 0.0, -eps],
                    ]
                ).to(points_unscaled)
                points_offset: Float[Tensor, "... 6 3"] = (
                    points_unscaled[..., None, :] + offsets
                ).clamp(-self.cfg.radius, self.cfg.radius)
                sdf_offset: Float[Tensor, "... 6 1"] = self.forward_sdf(points_offset)
                normal = (
                    0.5 * (sdf_offset[..., 0::2, 0] - sdf_offset[..., 1::2, 0]) / eps
                )
                normal = F.normalize(normal, dim=-1)
            elif self.cfg.normal_type == "pred":
                normal = self.normal_network(enc).view(*points.shape[:-1], 3)
                normal = F.normalize(normal, dim=-1)
            else:
                raise AttributeError(f"Unknown normal type {self.cfg.normal_type}")
            output.update({"normal": normal, "shading_normal": normal})
        return output

    def forward_sdf(self, points: Float[Tensor, "*N Di"]) -> Float[Tensor, "*N 1"]:
        points_unscaled = points
        points = contract_to_unisphere(points_unscaled, self.bbox, self.unbounded)

        sdf = self.sdf_network(
            self.encoding(points.reshape(-1, self.cfg.n_input_dims))
        ).reshape(*points.shape[:-1], 1)
        sdf = self.get_shifted_sdf(points_unscaled, sdf)
        return sdf

    def forward_field(
        self, points: Float[Tensor, "*N Di"]
    ) -> Tuple[Float[Tensor, "*N 1"], Optional[Float[Tensor, "*N 3"]]]:
        points_unscaled = points
        points = contract_to_unisphere(points_unscaled, self.bbox, self.unbounded)
        enc = self.encoding(points.reshape(-1, self.cfg.n_input_dims))
        sdf = self.sdf_network(enc).reshape(*points.shape[:-1], 1)
        sdf = self.get_shifted_sdf(points_unscaled, sdf)
        deformation: Optional[Float[Tensor, "*N 3"]] = None
        if self.cfg.isosurface_deformable_grid:
            deformation = self.deformation_network(enc).reshape(*points.shape[:-1], 3)
        return sdf, deformation

    def forward_level(
        self, field: Float[Tensor, "*N 1"], threshold: float
    ) -> Float[Tensor, "*N 1"]:
        return field - threshold

    def export(self, points: Float[Tensor, "*N Di"], **kwargs) -> Dict[str, Any]:
        out: Dict[str, Any] = {}
        if self.cfg.n_feature_dims == 0:
            return out
        points_unscaled = points
        points = contract_to_unisphere(points_unscaled, self.bbox, self.unbounded)
        enc = self.encoding(points.reshape(-1, self.cfg.n_input_dims))
        features = self.feature_network(enc).view(
            *points.shape[:-1], self.cfg.n_feature_dims
        )
        out.update(
            {
                "features": features,
            }
        )
        return out<|MERGE_RESOLUTION|>--- conflicted
+++ resolved
@@ -14,6 +14,7 @@
 from threestudio.utils.typing import *
 
 import pytorch_volumetric as pv
+from threestudio.utils.smpl_utils import convert_sdf_to_alpha, save_smpl_to_obj
 
 @threestudio.register("implicit-sdf")
 class ImplicitSDF(BaseImplicitGeometry):
@@ -126,6 +127,11 @@
             def func(points_rand: Float[Tensor, "N 3"]) -> Float[Tensor, "N 1"]:
                 return (points_rand**2).sum(dim=-1, keepdim=True).sqrt() - radius
 
+            get_gt_sdf = func
+        elif self.cfg.shape_init == "smpl":
+            def func(points_rand: Float[Tensor, "N 3"]) -> Float[Tensor, "N 1"]:
+                sdf_gt, _ = self.sdf(points_rand)
+                return sdf_gt
             get_gt_sdf = func
         elif self.cfg.shape_init.startswith("mesh:"):
             assert isinstance(self.cfg.shape_init_params, float)
@@ -205,32 +211,7 @@
             points_rand = (
                 torch.rand((10000, 3), dtype=torch.float32).to(self.device) * 2.0 - 1.0
             )
-<<<<<<< HEAD
-            if self.cfg.shape_init == "ellipsoid":
-                assert (
-                    isinstance(self.cfg.shape_init_params, Sized)
-                    and len(self.cfg.shape_init_params) == 3
-                )
-                size = torch.as_tensor(self.cfg.shape_init_params).to(points_rand)
-                sdf_gt = ((points_rand / size) ** 2).sum(
-                    dim=-1, keepdim=True
-                ).sqrt() - 1.0  # pseudo signed distance of an ellipsoid
-            elif self.cfg.shape_init == "sphere":
-                assert isinstance(self.cfg.shape_init_params, float)
-                radius = self.cfg.shape_init_params
-                sdf_gt = (points_rand**2).sum(dim=-1, keepdim=True).sqrt() - radius
-            elif self.cfg.shape_init == "smpl":
-                with torch.no_grad():
-                    sdf_gt, sdf_grad = self.sdf(points_rand)
-            elif self.cfg.shape_init == "mesh":
-                raise NotImplementedError
-            else:
-                raise ValueError(
-                    f"Unknown shape initialization type: {self.cfg.shape_init}"
-                )
-=======
             sdf_gt = get_gt_sdf(points_rand)
->>>>>>> 01fbfde6
             sdf_pred = self.forward_sdf(points_rand)
             loss = F.mse_loss(sdf_pred, sdf_gt)
             optim.zero_grad()
@@ -257,6 +238,7 @@
         elif self.cfg.sdf_bias == "smpl":
             with torch.no_grad():
                 sdf_bias, _ = self.sdf(points)
+            sdf_bias = sdf_bias.unsqueeze(-1)
         elif isinstance(self.cfg.sdf_bias, float):
             sdf_bias = self.cfg.sdf_bias
         else:
