--- conflicted
+++ resolved
@@ -10,10 +10,7 @@
 from threestudio.models.prompt_processors.base import PromptProcessorOutput
 from threestudio.utils.base import BaseObject
 from threestudio.utils.misc import C, parse_version
-<<<<<<< HEAD
-from threestudio.utils.ops import SpecifyGradient, perpendicular_component
-=======
->>>>>>> 9359d8b3
+from threestudio.utils.ops import perpendicular_component
 from threestudio.utils.typing import *
 
 
@@ -37,7 +34,6 @@
         max_step_percent: float = 0.98
 
         weighting_strategy: str = "sds"
-        use_perp_neg: bool = False
 
         view_dependent_prompting: bool = True
 
@@ -122,14 +118,10 @@
     def __call__(
         self,
         rgb: Float[Tensor, "B H W C"],
-<<<<<<< HEAD
-        processor_output: Dict[str, Any],
-=======
         prompt_utils: PromptProcessorOutput,
         elevation: Float[Tensor, "B"],
         azimuth: Float[Tensor, "B"],
         camera_distances: Float[Tensor, "B"],
->>>>>>> 9359d8b3
         rgb_as_latents=False,
         **kwargs,
     ):
@@ -141,10 +133,6 @@
         rgb_BCHW = rgb_BCHW * 2.0 - 1.0  # scale to [-1, 1] to match the diffusion range
         latents = F.interpolate(
             rgb_BCHW, (64, 64), mode="bilinear", align_corners=False
-        )
-
-        text_embeddings = prompt_utils.get_text_embeddings(
-            elevation, azimuth, camera_distances, self.cfg.view_dependent_prompting
         )
 
         # timestep ~ U(0.02, 0.98) to avoid very high/low noise level
@@ -156,48 +144,34 @@
             device=self.device,
         )
 
-        # {
-        #     "uncond_text_embeddings": uncond_text_embeddings,
-        #     "pos_text_embeddings": pos_text_embeddings,
-        #     "neg_text_embeddings": neg_text_embeddings,
-        #     "neg_guidance_weights": neg_guidance_weights,
-        # }
-
-        if self.cfg.use_perp_neg:
-            uncond_text_embeddings = processor_output["uncond_text_embeddings"]
-            pos_text_embeddings = processor_output["pos_text_embeddings"]
-            neg_text_embeddings = processor_output["neg_text_embeddings"]
-            neg_guidance_weights = processor_output["neg_guidance_weights"]
-            n_negtive_prompts = neg_text_embeddings.shape[1]
+        if prompt_utils.use_perp_neg:
+            (
+                text_embeddings,
+                neg_guidance_weights,
+            ) = prompt_utils.get_text_embeddings_perp_neg(
+                elevation, azimuth, camera_distances, self.cfg.view_dependent_prompting
+            )
             with torch.no_grad():
                 noise = torch.randn_like(latents)
                 latents_noisy = self.scheduler.add_noise(latents, noise, t)
-                input_text_embeddings = torch.cat(
-                    [
-                        uncond_text_embeddings.unsqueeze(0),
-                        pos_text_embeddings.unsqueeze(0),
-                        neg_text_embeddings.permute(1, 0, 2, 3),
-                    ],
-                    dim=0,
-                ).reshape(batch_size * (n_negtive_prompts + 2), *uncond_text_embeddings.shape[1:])
-                latent_model_input = torch.cat([latents_noisy] * (n_negtive_prompts + 2), dim=0)
+                latent_model_input = torch.cat([latents_noisy] * 4, dim=0)
                 noise_pred = self.forward_unet(
                     latent_model_input,
-                    torch.cat([t] * (n_negtive_prompts + 2)),
-                    encoder_hidden_states=input_text_embeddings,
+                    torch.cat([t] * 4),
+                    encoder_hidden_states=text_embeddings,
                 )  # (4B, 6, 64, 64)
 
-            noise_pred_uncond, _ = noise_pred[:batch_size].split(3, dim=1)
-            noise_pred_pos, _ = noise_pred[batch_size : batch_size * 2].split(3, dim=1)
+            noise_pred_text, _ = noise_pred[:batch_size].split(3, dim=1)
+            noise_pred_uncond, _ = noise_pred[batch_size : batch_size * 2].split(
+                3, dim=1
+            )
             noise_pred_neg, _ = noise_pred[batch_size * 2 :].split(3, dim=1)
 
-            e_pos = noise_pred_pos - noise_pred_uncond
+            e_pos = noise_pred_text - noise_pred_uncond
             accum_grad = 0
-            for i in range(n_negtive_prompts):
-                e_i_neg = (
-                    noise_pred_neg[i * batch_size : (i + 1) * batch_size]
-                    - noise_pred_uncond
-                )
+            n_negative_prompts = neg_guidance_weights.shape[-1]
+            for i in range(n_negative_prompts):
+                e_i_neg = noise_pred_neg[i::n_negative_prompts] - noise_pred_uncond
                 accum_grad += neg_guidance_weights[:, i].view(
                     -1, 1, 1, 1
                 ) * perpendicular_component(e_i_neg, e_pos)
@@ -205,9 +179,10 @@
             noise_pred = noise_pred_uncond + self.cfg.guidance_scale * (
                 e_pos + accum_grad
             )
-
         else:
-            text_embeddings = processor_output["text_embeddings"]
+            text_embeddings = prompt_utils.get_text_embeddings(
+                elevation, azimuth, camera_distances, self.cfg.view_dependent_prompting
+            )
             # predict the noise residual with unet, NO grad!
             with torch.no_grad():
                 # add noise
